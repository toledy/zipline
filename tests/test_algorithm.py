#
# Copyright 2014 Quantopian, Inc.
#
# Licensed under the Apache License, Version 2.0 (the "License");
# you may not use this file except in compliance with the License.
# You may obtain a copy of the License at
#
#     http://www.apache.org/licenses/LICENSE-2.0
#
# Unless required by applicable law or agreed to in writing, software
# distributed under the License is distributed on an "AS IS" BASIS,
# WITHOUT WARRANTIES OR CONDITIONS OF ANY KIND, either express or implied.
# See the License for the specific language governing permissions and
# limitations under the License.
import datetime
from datetime import timedelta
from mock import MagicMock
from nose_parameterized import parameterized
from six.moves import range, map
from testfixtures import TempDirectory
from textwrap import dedent
from unittest import TestCase

import numpy as np
import pandas as pd

from zipline.utils.api_support import ZiplineAPI
from zipline.utils.control_flow import nullctx
from zipline.utils.test_utils import (
    setup_logger,
    teardown_logger
)
import zipline.utils.factory as factory

from zipline.errors import (
    OrderDuringInitialize,
    RegisterTradingControlPostInit,
    TradingControlViolation,
    AccountControlViolation,
    SymbolNotFound,
    RootSymbolNotFound,
    UnsupportedDatetimeFormat,
)
from zipline.test_algorithms import (
    access_account_in_init,
    access_portfolio_in_init,
    AmbitiousStopLimitAlgorithm,
    EmptyPositionsAlgorithm,
    InvalidOrderAlgorithm,
    RecordAlgorithm,
    TestAlgorithm,
    TestOrderAlgorithm,
    TestOrderPercentAlgorithm,
    TestOrderStyleForwardingAlgorithm,
    TestOrderValueAlgorithm,
    TestRegisterTransformAlgorithm,
    TestTargetAlgorithm,
    TestTargetPercentAlgorithm,
    TestTargetValueAlgorithm,
    SetLongOnlyAlgorithm,
    SetAssetDateBoundsAlgorithm,
    SetMaxPositionSizeAlgorithm,
    SetMaxOrderCountAlgorithm,
    SetMaxOrderSizeAlgorithm,
    SetDoNotOrderListAlgorithm,
    SetMaxLeverageAlgorithm,
    api_algo,
    api_get_environment_algo,
    api_symbol_algo,
    call_all_order_methods,
    call_order_in_init,
    handle_data_api,
    handle_data_noop,
    initialize_api,
    initialize_noop,
    noop_algo,
    record_float_magic,
    record_variables,
)

import zipline.utils.events
from zipline.utils.test_utils import to_utc
from zipline.assets import Equity

from zipline.finance.execution import LimitOrder
from zipline.finance.trading import SimulationParameters
from zipline.utils.api_support import set_algo_instance
from zipline.utils.events import DateRuleFactory, TimeRuleFactory
from zipline.algorithm import TradingAlgorithm
from zipline.finance.trading import TradingEnvironment
from zipline.finance.commission import PerShare

from .utils.test_utils import (
    create_data_portal,
    create_data_portal_from_trade_history
)

# Because test cases appear to reuse some resources.


_multiprocess_can_split_ = False


class TestRecordAlgorithm(TestCase):

    @classmethod
    def setUpClass(cls):
        cls.env = TradingEnvironment()
        cls.sids = [133]
        cls.env.write_data(equities_identifiers=cls.sids)

        cls.sim_params = factory.create_simulation_parameters(
            num_days=4,
            env=cls.env
        )

        cls.tempdir = TempDirectory()

        cls.data_portal = create_data_portal(
            cls.env,
            cls.tempdir,
            cls.sim_params,
            cls.sids
        )

    @classmethod
    def tearDownClass(cls):
        del cls.env
        cls.tempdir.cleanup()

    def test_record_incr(self):
        algo = RecordAlgorithm(sim_params=self.sim_params, env=self.env)
        output = algo.run(self.data_portal)

        np.testing.assert_array_equal(output['incr'].values,
                                      range(1, len(output) + 1))
        np.testing.assert_array_equal(output['name'].values,
                                      range(1, len(output) + 1))
        np.testing.assert_array_equal(output['name2'].values,
                                      [2] * len(output))
        np.testing.assert_array_equal(output['name3'].values,
                                      range(1, len(output) + 1))


class TestMiscellaneousAPI(TestCase):

    @classmethod
    def setUpClass(cls):
        cls.sids = [1, 2]
        cls.env = TradingEnvironment()

        metadata = {3: {'symbol': 'PLAY',
                        'asset_type': 'equity',
                        'start_date': '2002-01-01',
                        'end_date': '2004-01-01'},
                    4: {'symbol': 'PLAY',
                        'asset_type': 'equity',
                        'start_date': '2005-01-01',
                        'end_date': '2006-01-01'}}

        futures_metadata = {
            5: {
                'symbol': 'CLG06',
                'root_symbol': 'CL',
                'asset_type': 'future',
                'start_date': pd.Timestamp('2005-12-01', tz='UTC'),
                'notice_date': pd.Timestamp('2005-12-20', tz='UTC'),
                'expiration_date': pd.Timestamp('2006-01-20', tz='UTC')},
            6: {
                'root_symbol': 'CL',
                'symbol': 'CLK06',
                'asset_type': 'future',
                'start_date': pd.Timestamp('2005-12-01', tz='UTC'),
                'notice_date': pd.Timestamp('2006-03-20', tz='UTC'),
                'expiration_date': pd.Timestamp('2006-04-20', tz='UTC')},
            7: {
                'symbol': 'CLQ06',
                'root_symbol': 'CL',
                'asset_type': 'future',
                'start_date': pd.Timestamp('2005-12-01', tz='UTC'),
                'notice_date': pd.Timestamp('2006-06-20', tz='UTC'),
                'expiration_date': pd.Timestamp('2006-07-20', tz='UTC')},
            8: {
                'symbol': 'CLX06',
                'root_symbol': 'CL',
                'asset_type': 'future',
                'start_date': pd.Timestamp('2006-02-01', tz='UTC'),
                'notice_date': pd.Timestamp('2006-09-20', tz='UTC'),
                'expiration_date': pd.Timestamp('2006-10-20', tz='UTC')}
        }
        cls.env.write_data(equities_identifiers=cls.sids,
                           equities_data=metadata,
                           futures_data=futures_metadata)

        setup_logger(cls)

        cls.sim_params = factory.create_simulation_parameters(
            num_days=2,
            data_frequency='minute',
            emission_rate='minute',
            env=cls.env,
        )

        cls.temp_dir = TempDirectory()

        cls.data_portal = create_data_portal(
            cls.env,
            cls.temp_dir,
            cls.sim_params,
            cls.sids
        )

    @classmethod
    def tearDownClass(cls):
        del cls.env
        teardown_logger(cls)
        cls.temp_dir.cleanup()

    def test_zipline_api_resolves_dynamically(self):
        # Make a dummy algo.
        algo = TradingAlgorithm(
            initialize=lambda context: None,
            handle_data=lambda context, data: None,
            sim_params=self.sim_params,
        )

        # Verify that api methods get resolved dynamically by patching them out
        # and then calling them
        for method in algo.all_api_methods():
            name = method.__name__
            sentinel = object()

            def fake_method(*args, **kwargs):
                return sentinel
            setattr(algo, name, fake_method)
            with ZiplineAPI(algo):
                self.assertIs(sentinel, getattr(zipline.api, name)())

    def test_get_environment(self):
        expected_env = {
            'arena': 'backtest',
            'data_frequency': 'minute',
            'start': pd.Timestamp('2006-01-03 14:31:00+0000', tz='UTC'),
            'end': pd.Timestamp('2006-01-04 21:00:00+0000', tz='UTC'),
            'capital_base': 100000.0,
            'platform': 'zipline'
        }

        def initialize(algo):
            self.assertEqual('zipline', algo.get_environment())
            self.assertEqual(expected_env, algo.get_environment('*'))

        def handle_data(algo, data):
            pass

        algo = TradingAlgorithm(initialize=initialize,
                                handle_data=handle_data,
                                sim_params=self.sim_params,
                                env=self.env)
        algo.run(self.data_portal)

    def test_get_open_orders(self):
        def initialize(algo):
            algo.minute = 0

        def handle_data(algo, data):
            if algo.minute == 0:

                # Should be filled by the next minute
                algo.order(algo.sid(1), 1)

                # Won't be filled because the price is too low.
                algo.order(algo.sid(2), 1, style=LimitOrder(0.01))
                algo.order(algo.sid(2), 1, style=LimitOrder(0.01))
                algo.order(algo.sid(2), 1, style=LimitOrder(0.01))

                all_orders = algo.get_open_orders()
                self.assertEqual(list(all_orders.keys()), [1, 2])

                self.assertEqual(all_orders[1], algo.get_open_orders(1))
                self.assertEqual(len(all_orders[1]), 1)

                self.assertEqual(all_orders[2], algo.get_open_orders(2))
                self.assertEqual(len(all_orders[2]), 3)

            if algo.minute == 1:
                # First order should have filled.
                # Second order should still be open.
                all_orders = algo.get_open_orders()
                self.assertEqual(list(all_orders.keys()), [2])

                self.assertEqual([], algo.get_open_orders(1))

                orders_2 = algo.get_open_orders(2)
                self.assertEqual(all_orders[2], orders_2)
                self.assertEqual(len(all_orders[2]), 3)

                for order in orders_2:
                    algo.cancel_order(order)

                all_orders = algo.get_open_orders()
                self.assertEqual(all_orders, {})

            algo.minute += 1

        algo = TradingAlgorithm(initialize=initialize,
                                handle_data=handle_data,
                                sim_params=self.sim_params,
                                env=self.env)
        algo.run(self.data_portal)

    def test_schedule_function(self):
        date_rules = DateRuleFactory
        time_rules = TimeRuleFactory

        def incrementer(algo, data):
            algo.func_called += 1
            self.assertEqual(
                algo.get_datetime().time(),
                datetime.time(hour=14, minute=31),
            )

        def initialize(algo):
            algo.func_called = 0
            algo.days = 1
            algo.date = None
            algo.schedule_function(
                func=incrementer,
                date_rule=date_rules.every_day(),
                time_rule=time_rules.market_open(),
            )

        def handle_data(algo, data):
            if not algo.date:
                algo.date = algo.get_datetime().date()

            if algo.date < algo.get_datetime().date():
                algo.days += 1
                algo.date = algo.get_datetime().date()

        algo = TradingAlgorithm(
            initialize=initialize,
            handle_data=handle_data,
            sim_params=self.sim_params,
            env=self.env,
        )
        algo.run(self.data_portal)

        self.assertEqual(algo.func_called, algo.days)

    @parameterized.expand([
        ('daily',),
        ('minute'),
    ])
    def test_schedule_function_rule_creation(self, mode):
        def nop(*args, **kwargs):
            return None

        self.sim_params.data_frequency = mode
        algo = TradingAlgorithm(
            initialize=nop,
            handle_data=nop,
            sim_params=self.sim_params,
            env=self.env,
        )

        # Schedule something for NOT Always.
        algo.schedule_function(nop, time_rule=zipline.utils.events.Never())

        event_rule = algo.event_manager._events[1].rule

        self.assertIsInstance(event_rule, zipline.utils.events.OncePerDay)

        inner_rule = event_rule.rule
        self.assertIsInstance(inner_rule, zipline.utils.events.ComposedRule)

        first = inner_rule.first
        second = inner_rule.second
        composer = inner_rule.composer

        self.assertIsInstance(first, zipline.utils.events.Always)

        if mode == 'daily':
            self.assertIsInstance(second, zipline.utils.events.Always)
        else:
            self.assertIsInstance(second, zipline.utils.events.Never)

        self.assertIs(composer, zipline.utils.events.ComposedRule.lazy_and)

    def test_asset_lookup(self):

        algo = TradingAlgorithm(env=self.env)

        # Test before either PLAY existed
        algo.sim_params.period_end = pd.Timestamp('2001-12-01', tz='UTC')
        with self.assertRaises(SymbolNotFound):
            algo.symbol('PLAY')
        with self.assertRaises(SymbolNotFound):
            algo.symbols('PLAY')

        # Test when first PLAY exists
        algo.sim_params.period_end = pd.Timestamp('2002-12-01', tz='UTC')
        list_result = algo.symbols('PLAY')
        self.assertEqual(3, list_result[0])

        # Test after first PLAY ends
        algo.sim_params.period_end = pd.Timestamp('2004-12-01', tz='UTC')
        self.assertEqual(3, algo.symbol('PLAY'))

        # Test after second PLAY begins
        algo.sim_params.period_end = pd.Timestamp('2005-12-01', tz='UTC')
        self.assertEqual(4, algo.symbol('PLAY'))

        # Test after second PLAY ends
        algo.sim_params.period_end = pd.Timestamp('2006-12-01', tz='UTC')
        self.assertEqual(4, algo.symbol('PLAY'))
        list_result = algo.symbols('PLAY')
        self.assertEqual(4, list_result[0])

        # Test lookup SID
        self.assertIsInstance(algo.sid(3), Equity)
        self.assertIsInstance(algo.sid(4), Equity)

    def test_future_chain(self):
        """ Tests the future_chain API function.
        """
        algo = TradingAlgorithm(env=self.env)
        algo.datetime = pd.Timestamp('2006-12-01', tz='UTC')

        # Check that the fields of the FutureChain object are set correctly
        cl = algo.future_chain('CL')
        self.assertEqual(cl.root_symbol, 'CL')
        self.assertEqual(cl.as_of_date, algo.datetime)

        # Check the fields are set correctly if an as_of_date is supplied
        as_of_date = pd.Timestamp('1952-08-11', tz='UTC')

        cl = algo.future_chain('CL', as_of_date=as_of_date)
        self.assertEqual(cl.root_symbol, 'CL')
        self.assertEqual(cl.as_of_date, as_of_date)

        cl = algo.future_chain('CL', as_of_date='1952-08-11')
        self.assertEqual(cl.root_symbol, 'CL')
        self.assertEqual(cl.as_of_date, as_of_date)

        # Check that weird capitalization is corrected
        cl = algo.future_chain('cL')
        self.assertEqual(cl.root_symbol, 'CL')

        cl = algo.future_chain('cl')
        self.assertEqual(cl.root_symbol, 'CL')

        # Check that invalid root symbols raise RootSymbolNotFound
        with self.assertRaises(RootSymbolNotFound):
            algo.future_chain('CLZ')

        with self.assertRaises(RootSymbolNotFound):
            algo.future_chain('')

        # Check that invalid dates raise UnsupportedDatetimeFormat
        with self.assertRaises(UnsupportedDatetimeFormat):
            algo.future_chain('CL', 'my_finger_slipped')

        with self.assertRaises(UnsupportedDatetimeFormat):
            algo.future_chain('CL', '2015-09-')

    def test_set_symbol_lookup_date(self):
        """
        Test the set_symbol_lookup_date API method.
        """
        # Note we start sid enumeration at i+3 so as not to
        # collide with sids [1, 2] added in the setUp() method.
        dates = pd.date_range('2013-01-01', freq='2D', periods=2, tz='UTC')
        # Create two assets with the same symbol but different
        # non-overlapping date ranges.
        metadata = pd.DataFrame.from_records(
            [
                {
                    'sid': i + 3,
                    'symbol': 'DUP',
                    'start_date': date.value,
                    'end_date': (date + timedelta(days=1)).value,
                }
                for i, date in enumerate(dates)
            ]
        )
        env = TradingEnvironment()
        env.write_data(equities_df=metadata)
        algo = TradingAlgorithm(env=env)

        # Set the period end to a date after the period end
        # dates for our assets.
        algo.sim_params.period_end = pd.Timestamp('2015-01-01', tz='UTC')

        # With no symbol lookup date set, we will use the period end date
        # for the as_of_date, resulting here in the asset with the earlier
        # start date being returned.
        result = algo.symbol('DUP')
        self.assertEqual(result.symbol, 'DUP')

        # By first calling set_symbol_lookup_date, the relevant asset
        # should be returned by lookup_symbol
        for i, date in enumerate(dates):
            algo.set_symbol_lookup_date(date)
            result = algo.symbol('DUP')
            self.assertEqual(result.symbol, 'DUP')
            self.assertEqual(result.sid, i + 3)

        with self.assertRaises(UnsupportedDatetimeFormat):
            algo.set_symbol_lookup_date('foobar')


class TestTransformAlgorithm(TestCase):

    @classmethod
    def setUpClass(cls):
        setup_logger(cls)
        futures_metadata = {3: {'asset_type': 'future',
                                'contract_multiplier': 10}}
        cls.env = TradingEnvironment()
        cls.sim_params = factory.create_simulation_parameters(num_days=4,
                                                              env=cls.env)
        cls.sids = [0, 1, 133]
        cls.tempdir = TempDirectory()

        equities_metadata = {}

        for sid in cls.sids:
            equities_metadata[sid] = {
                'start_date': cls.sim_params.period_start,
                'end_date': cls.sim_params.period_end
            }

        cls.env.write_data(equities_data=equities_metadata,
                           futures_data=futures_metadata)

        trades_by_sid = {}
        for sid in cls.sids:
            trades_by_sid[sid] = factory.create_trade_history(
                    sid,
                    [10.0, 10.0, 11.0, 11.0],
                    [100, 100, 100, 300],
                    timedelta(days=1),
                    cls.sim_params,
                    cls.env
                )

        cls.data_portal = create_data_portal_from_trade_history(cls.env,
                                                                cls.tempdir,
                                                                cls.sim_params,
                                                                trades_by_sid)

        cls.data_portal.current_day = cls.sim_params.trading_days[0]

    @classmethod
    def tearDownClass(cls):
        teardown_logger(cls)
        del cls.env
        cls.tempdir.cleanup()

    def test_invalid_order_parameters(self):
        algo = InvalidOrderAlgorithm(
            sids=[133],
            sim_params=self.sim_params,
            env=self.env,
        )
        algo.run(self.data_portal)

    def test_run_twice(self):
        algo1 = TestRegisterTransformAlgorithm(
            sim_params=self.sim_params,
            sids=[0, 1]
        )

        res1 = algo1.run(self.data_portal)

        # Create a new trading algorithm, which will
        # use the newly instantiated environment.
        algo2 = TestRegisterTransformAlgorithm(
            sim_params=self.sim_params,
            sids=[0, 1]
        )

        res2 = algo2.run(self.data_portal)

        # FIXME I think we are getting Nans due to fixed benchmark,
        # so dropping them for now.
        res1 = res1.fillna(method='ffill')
        res2 = res2.fillna(method='ffill')

        np.testing.assert_array_equal(res1, res2)

    def test_data_frequency_setting(self):
        self.sim_params.data_frequency = 'daily'

        sim_params = factory.create_simulation_parameters(
            num_days=4, env=self.env, data_frequency='daily')

        algo = TestRegisterTransformAlgorithm(
            sim_params=sim_params,
            env=self.env,
        )
        self.assertEqual(algo.sim_params.data_frequency, 'daily')

        sim_params = factory.create_simulation_parameters(
            num_days=4, env=self.env, data_frequency='minute')

        algo = TestRegisterTransformAlgorithm(
            sim_params=sim_params,
            env=self.env,
        )
        self.assertEqual(algo.sim_params.data_frequency, 'minute')

    @parameterized.expand([
        (TestOrderAlgorithm,),
        (TestOrderValueAlgorithm,),
        (TestTargetAlgorithm,),
        (TestOrderPercentAlgorithm,),
        (TestTargetPercentAlgorithm,),
        (TestTargetValueAlgorithm,),
    ])
    def test_order_methods(self, algo_class):
        algo = algo_class(
            sim_params=self.sim_params,
            env=self.env,
        )
        algo.run(self.data_portal)

    @parameterized.expand([
        (TestOrderAlgorithm,),
        (TestOrderValueAlgorithm,),
        (TestTargetAlgorithm,),
        (TestOrderPercentAlgorithm,),
        (TestTargetValueAlgorithm,),
    ])
    def test_order_methods_for_future(self, algo_class):
        algo = algo_class(
            sim_params=self.sim_params,
            env=self.env,
        )
        algo.run(self.data_portal)

    @parameterized.expand([
        ("order",),
        ("order_value",),
        ("order_percent",),
        ("order_target",),
        ("order_target_percent",),
        ("order_target_value",),
    ])
    def test_order_method_style_forwarding(self, order_style):
        algo = TestOrderStyleForwardingAlgorithm(
            sim_params=self.sim_params,
            instant_fill=False,
            method_name=order_style,
            env=self.env
        )
        algo.run(self.data_portal)

    @parameterized.expand([
        (TestOrderAlgorithm,),
        (TestOrderValueAlgorithm,),
        (TestTargetAlgorithm,),
        (TestOrderPercentAlgorithm,),
        (TestTargetPercentAlgorithm,),
    ])
    def test_minute_data(self, algo_class):
        tempdir = TempDirectory()

        try:
            env = TradingEnvironment()

            sim_params = SimulationParameters(
                period_start=pd.Timestamp('2002-1-2', tz='UTC'),
                period_end=pd.Timestamp('2002-1-4', tz='UTC'),
                capital_base=float("1.0e5"),
                data_frequency='minute',
                env=env
            )

            equities_metadata = {}

            for sid in [0, 1]:
                equities_metadata[sid] = {
                    'start_date': sim_params.period_start,
                    'end_date': sim_params.period_end
                }

            env.write_data(equities_data=equities_metadata)

            data_portal = create_data_portal(
                env,
                tempdir,
                sim_params,
                [0, 1]
            )

            algo = algo_class(sim_params=sim_params,
                                      env=env)
            algo.run(data_portal)
        finally:
            tempdir.cleanup()


class TestPositions(TestCase):
    @classmethod
    def setUpClass(cls):
        setup_logger(cls)
        cls.env = TradingEnvironment()
        cls.sim_params = factory.create_simulation_parameters(num_days=4,
                                                              env=cls.env)

        cls.sids = [1, 133]
        cls.tempdir = TempDirectory()

        equities_metadata = {}

        for sid in cls.sids:
            equities_metadata[sid] = {
                'start_date': cls.sim_params.period_start,
                'end_date': cls.sim_params.period_end
            }

        cls.env.write_data(equities_data=equities_metadata)

        cls.data_portal = create_data_portal(
            cls.env,
            cls.tempdir,
            cls.sim_params,
            cls.sids
        )

    @classmethod
    def tearDownClass(cls):
        teardown_logger(cls)
        cls.tempdir.cleanup()

    def test_empty_portfolio(self):
        algo = EmptyPositionsAlgorithm(self.sids,
                                       sim_params=self.sim_params,
                                       env=self.env)
        daily_stats = algo.run(self.data_portal)

        expected_position_count = [
            0,  # Before entering the first position
            2,  # After entering, exiting on this date
            0,  # After exiting
            0,
        ]

        for i, expected in enumerate(expected_position_count):
            self.assertEqual(daily_stats.ix[i]['num_positions'],
                             expected)

    def test_noop_orders(self):
        algo = AmbitiousStopLimitAlgorithm(sid=1,
                                           sim_params=self.sim_params,
                                           env=self.env)
        daily_stats = algo.run(self.data_portal)

        # Verify that positions are empty for all dates.
        empty_positions = daily_stats.positions.map(lambda x: len(x) == 0)
        self.assertTrue(empty_positions.all())


class TestAlgoScript(TestCase):

    @classmethod
    def setUpClass(cls):
        setup_logger(cls)
        cls.env = TradingEnvironment()
        cls.sim_params = factory.create_simulation_parameters(num_days=251,
                                                              env=cls.env)

        cls.sids = [0, 1, 3, 133]
        cls.tempdir = TempDirectory()

        equities_metadata = {}

        for sid in cls.sids:
            equities_metadata[sid] = {
                'start_date': cls.sim_params.period_start,
                'end_date': cls.sim_params.period_end
            }

            if sid == 3:
                equities_metadata[sid]["symbol"] = "TEST"
                equities_metadata[sid]["asset_type"] = "equity"

        cls.env.write_data(equities_data=equities_metadata)

        days = 251

        trades_by_sid = {
            0: factory.create_trade_history(
                0,
                [10.0] * days,
                [100] * days,
                timedelta(days=1),
                cls.sim_params,
                cls.env),
            3: factory.create_trade_history(
                3,
                [10.0] * days,
                [100] * days,
                timedelta(days=1),
                cls.sim_params,
                cls.env)
        }

        cls.data_portal = create_data_portal_from_trade_history(cls.env,
                                                                cls.tempdir,
                                                                cls.sim_params,
                                                                trades_by_sid)

        cls.zipline_test_config = {
            'sid': 0,
        }

    @classmethod
    def tearDownClass(cls):
        del cls.env
        cls.tempdir.cleanup()
        teardown_logger(cls)

    def test_noop(self):
        algo = TradingAlgorithm(initialize=initialize_noop,
                                handle_data=handle_data_noop)
        algo.run(self.data_portal)

    def test_noop_string(self):
        algo = TradingAlgorithm(script=noop_algo)
        algo.run(self.data_portal)

    def test_api_calls(self):
        algo = TradingAlgorithm(initialize=initialize_api,
                                handle_data=handle_data_api,
                                env=self.env)
        algo.run(self.data_portal)

    def test_api_calls_string(self):
        algo = TradingAlgorithm(script=api_algo, env=self.env)
        algo.run(self.data_portal)

    def test_api_get_environment(self):
        platform = 'zipline'
        algo = TradingAlgorithm(script=api_get_environment_algo,
                                platform=platform)
        algo.run(self.data_portal)
        self.assertEqual(algo.environment, platform)

    def test_api_symbol(self):
        algo = TradingAlgorithm(script=api_symbol_algo,
                                env=self.env,
                                sim_params=self.sim_params)
        algo.run(self.data_portal)

    def test_fixed_slippage(self):
        # verify order -> transaction -> portfolio position.
        # --------------
        test_algo = TradingAlgorithm(
            script="""
from zipline.api import (slippage,
                         commission,
                         set_slippage,
                         set_commission,
                         order,
                         record,
                         sid)

def initialize(context):
    model = slippage.FixedSlippage(spread=0.10)
    set_slippage(model)
    set_commission(commission.PerTrade(100.00))
    context.count = 1
    context.incr = 0

def handle_data(context, data):
    if context.incr < context.count:
        order(sid(0), -1000)
    record(price=data[0].price)

    context.incr += 1""",
            sim_params=self.sim_params,
            env=self.env,
        )
        results = test_algo.run(self.data_portal)

        # flatten the list of txns
        all_txns = [val for sublist in results["transactions"].tolist()
                    for val in sublist]

        self.assertEqual(len(all_txns), 1)
        txn = all_txns[0]

        self.assertEqual(100.0, txn["commission"])
        expected_spread = 0.05
        expected_commish = 0.10
        expected_price = test_algo.recorded_vars["price"] - expected_spread \
            - expected_commish

        self.assertEqual(expected_price, txn['price'])

    def test_volshare_slippage(self):
        tempdir = TempDirectory()
        try:
            # verify order -> transaction -> portfolio position.
            # --------------
            test_algo = TradingAlgorithm(
                script="""
from zipline.api import *

def initialize(context):
    model = slippage.VolumeShareSlippage(
                            volume_limit=.3,
                            price_impact=0.05
                       )
    set_slippage(model)
    set_commission(commission.PerShare(0.02))
    context.count = 2
    context.incr = 0

def handle_data(context, data):
    if context.incr < context.count:
        # order small lots to be sure the
        # order will fill in a single transaction
        order(sid(0), 5000)
    record(price=data[0].price)
    record(volume=data[0].volume)
    record(incr=context.incr)
    context.incr += 1
    """,
                sim_params=self.sim_params,
                env=self.env,
            )
            set_algo_instance(test_algo)
            trades = factory.create_daily_trade_source(
                [0], self.sim_params, self.env)
            data_portal = create_data_portal_from_trade_history(
                self.env, tempdir, self.sim_params, {0: trades})
            results = test_algo.run(data_portal=data_portal)

            all_txns = [val for sublist in results["transactions"].tolist()
                    for val in sublist]

            self.assertEqual(len(all_txns), 67)

            per_share_commish = 0.02
            first_txn = all_txns[0]
            commish = first_txn["amount"] * per_share_commish
            self.assertEqual(commish, first_txn["commission"])
            self.assertEqual(2.029, first_txn["price"])
        finally:
            tempdir.cleanup()

    def test_algo_record_vars(self):
        test_algo = TradingAlgorithm(
            script=record_variables,
            sim_params=self.sim_params,
            env=self.env,
        )
        results = test_algo.run(self.data_portal)

        for i in range(1, 252):
            self.assertEqual(results.iloc[i-1]["incr"], i)

    def test_algo_record_allow_mock(self):
        """
        Test that values from "MagicMock"ed methods can be passed to record.

        Relevant for our basic/validation and methods like history, which
        will end up returning a MagicMock instead of a DataFrame.
        """
        test_algo = TradingAlgorithm(
            script=record_variables,
            sim_params=self.sim_params,
        )
        set_algo_instance(test_algo)

        test_algo.record(foo=MagicMock())

    def test_algo_record_nan(self):
        test_algo = TradingAlgorithm(
            script=record_float_magic % 'nan',
            sim_params=self.sim_params,
            env=self.env,
        )
        results = test_algo.run(self.data_portal)

        for i in range(1, 252):
            self.assertTrue(np.isnan(results.iloc[i-1]["data"]))

    def test_order_methods(self):
        """
        Only test that order methods can be called without error.
        Correct filling of orders is tested in zipline.
        """
        test_algo = TradingAlgorithm(
            script=call_all_order_methods,
            sim_params=self.sim_params,
            env=self.env,
        )
        test_algo.run(self.data_portal)

    def test_order_in_init(self):
        """
        Test that calling order in initialize
        will raise an error.
        """
        with self.assertRaises(OrderDuringInitialize):
            test_algo = TradingAlgorithm(
                script=call_order_in_init,
                sim_params=self.sim_params,
                env=self.env,
            )
            test_algo.run(self.data_portal)

    def test_portfolio_in_init(self):
        """
        Test that accessing portfolio in init doesn't break.
        """
        test_algo = TradingAlgorithm(
            script=access_portfolio_in_init,
            sim_params=self.sim_params,
            env=self.env,
        )
        test_algo.run(self.data_portal)

    def test_account_in_init(self):
        """
        Test that accessing account in init doesn't break.
        """
        test_algo = TradingAlgorithm(
            script=access_account_in_init,
            sim_params=self.sim_params,
            env=self.env,
        )
        test_algo.run(self.data_portal)


class TestGetDatetime(TestCase):

    @classmethod
    def setUpClass(cls):
        cls.env = TradingEnvironment()
        cls.env.write_data(equities_identifiers=[0, 1])

        setup_logger(cls)

        cls.sim_params = factory.create_simulation_parameters(
            data_frequency='minute',
            env=cls.env,
            start=to_utc('2014-01-02 9:31'),
            end=to_utc('2014-01-03 9:31')
        )

        cls.tempdir = TempDirectory()

        cls.data_portal = create_data_portal(
            cls.env,
            cls.tempdir,
            cls.sim_params,
            [1]
        )

    @classmethod
    def tearDownClass(cls):
        del cls.env
        teardown_logger(cls)
        cls.tempdir.cleanup()

    @parameterized.expand(
        [
            ('default', None,),
            ('utc', 'UTC',),
            ('us_east', 'US/Eastern',),
        ]
    )
    def test_get_datetime(self, name, tz):
        algo = dedent(
            """
            import pandas as pd
            from zipline.api import get_datetime

            def initialize(context):
                context.tz = {tz} or 'UTC'
                context.first_bar = True

            def handle_data(context, data):
                if context.first_bar:
                    dt = get_datetime({tz})
                    if dt.tz.zone != context.tz:
                        raise ValueError("Mismatched Zone")
                    elif dt.tz_convert("US/Eastern").hour != 9:
                        raise ValueError("Mismatched Hour")
                    elif dt.tz_convert("US/Eastern").minute != 31:
                        raise ValueError("Mismatched Minute")
                context.first_bar = False
            """.format(tz=repr(tz))
        )

        algo = TradingAlgorithm(
            script=algo,
            sim_params=self.sim_params,
            env=self.env,
        )
        algo.run(self.data_portal)
        self.assertFalse(algo.first_bar)


class TestTradingControls(TestCase):

    @classmethod
    def setUpClass(cls):
        cls.sid = 133
        cls.env = TradingEnvironment()
        cls.sim_params = factory.create_simulation_parameters(num_days=4,
                                                              env=cls.env)

        cls.env.write_data(equities_data={
            133: {
                'start_date': cls.sim_params.period_start,
                'end_date': cls.sim_params.period_end
            }
        })

        cls.tempdir = TempDirectory()

        cls.data_portal = create_data_portal(
            cls.env,
            cls.tempdir,
            cls.sim_params,
            [cls.sid]
        )

    @classmethod
    def tearDownClass(cls):
        del cls.env
        cls.tempdir.cleanup()

    def _check_algo(self,
                    algo,
                    handle_data,
                    expected_order_count,
                    expected_exc):

        algo._handle_data = handle_data
        with self.assertRaises(expected_exc) if expected_exc else nullctx():
            algo.run(self.data_portal)
        self.assertEqual(algo.order_count, expected_order_count)

    def check_algo_succeeds(self, algo, handle_data, order_count=4):
        # Default for order_count assumes one order per handle_data call.
        self._check_algo(algo, handle_data, order_count, None)

    def check_algo_fails(self, algo, handle_data, order_count):
        self._check_algo(algo,
                         handle_data,
                         order_count,
                         TradingControlViolation)

    def test_set_max_position_size(self):

        # Buy one share four times.  Should be fine.
        def handle_data(algo, data):
            algo.order(algo.sid(self.sid), 1)
            algo.order_count += 1
        algo = SetMaxPositionSizeAlgorithm(sid=self.sid,
                                           max_shares=10,
                                           max_notional=500.0,
                                           sim_params=self.sim_params,
                                           env=self.env)
        self.check_algo_succeeds(algo, handle_data)

        # Buy three shares four times.  Should bail on the fourth before it's
        # placed.
        def handle_data(algo, data):
            algo.order(algo.sid(self.sid), 3)
            algo.order_count += 1

        algo = SetMaxPositionSizeAlgorithm(sid=self.sid,
                                           max_shares=10,
                                           max_notional=500.0,
                                           sim_params=self.sim_params,
                                           env=self.env)
        self.check_algo_fails(algo, handle_data, 3)

        # Buy three shares four times. Should bail due to max_notional on the
        # third attempt.
        def handle_data(algo, data):
            algo.order(algo.sid(self.sid), 3)
            algo.order_count += 1

        algo = SetMaxPositionSizeAlgorithm(sid=self.sid,
                                           max_shares=10,
                                           max_notional=67.0,
                                           sim_params=self.sim_params,
                                           env=self.env)
        self.check_algo_fails(algo, handle_data, 2)

        # Set the trading control to a different sid, then BUY ALL THE THINGS!.
        # Should continue normally.
        def handle_data(algo, data):
            algo.order(algo.sid(self.sid), 10000)
            algo.order_count += 1
        algo = SetMaxPositionSizeAlgorithm(sid=self.sid + 1,
                                           max_shares=10,
                                           max_notional=67.0,
                                           sim_params=self.sim_params,
                                           env=self.env)
        self.check_algo_succeeds(algo, handle_data)

        # Set the trading control sid to None, then BUY ALL THE THINGS!. Should
        # fail because setting sid to None makes the control apply to all sids.
        def handle_data(algo, data):
            algo.order(algo.sid(self.sid), 10000)
            algo.order_count += 1
        algo = SetMaxPositionSizeAlgorithm(max_shares=10, max_notional=61.0,
                                           sim_params=self.sim_params,
                                           env=self.env)
        self.check_algo_fails(algo, handle_data, 0)

    def test_set_do_not_order_list(self):
        # set the restricted list to be the sid, and fail.
        algo = SetDoNotOrderListAlgorithm(
            sid=self.sid,
            restricted_list=[self.sid],
            sim_params=self.sim_params,
            env=self.env,
        )

        def handle_data(algo, data):
            algo.order(algo.sid(self.sid), 100)
            algo.order_count += 1

        self.check_algo_fails(algo, handle_data, 0)

        # set the restricted list to exclude the sid, and succeed
        algo = SetDoNotOrderListAlgorithm(
            sid=self.sid,
            restricted_list=[134, 135, 136],
            sim_params=self.sim_params,
            env=self.env,
        )

        def handle_data(algo, data):
            algo.order(algo.sid(self.sid), 100)
            algo.order_count += 1

        self.check_algo_succeeds(algo, handle_data)

    def test_set_max_order_size(self):

        # Buy one share.
        def handle_data(algo, data):
            algo.order(algo.sid(self.sid), 1)
            algo.order_count += 1
        algo = SetMaxOrderSizeAlgorithm(sid=self.sid,
                                        max_shares=10,
                                        max_notional=500.0,
                                        sim_params=self.sim_params,
                                        env=self.env)
        self.check_algo_succeeds(algo, handle_data)

        # Buy 1, then 2, then 3, then 4 shares.  Bail on the last attempt
        # because we exceed shares.
        def handle_data(algo, data):
            algo.order(algo.sid(self.sid), algo.order_count + 1)
            algo.order_count += 1

        algo = SetMaxOrderSizeAlgorithm(sid=self.sid,
                                        max_shares=3,
                                        max_notional=500.0,
                                        sim_params=self.sim_params,
                                        env=self.env)
        self.check_algo_fails(algo, handle_data, 3)

        # Buy 1, then 2, then 3, then 4 shares.  Bail on the last attempt
        # because we exceed notional.
        def handle_data(algo, data):
            algo.order(algo.sid(self.sid), algo.order_count + 1)
            algo.order_count += 1

        algo = SetMaxOrderSizeAlgorithm(sid=self.sid,
                                        max_shares=10,
                                        max_notional=40.0,
                                        sim_params=self.sim_params,
                                        env=self.env)
        self.check_algo_fails(algo, handle_data, 3)

        # Set the trading control to a different sid, then BUY ALL THE THINGS!.
        # Should continue normally.
        def handle_data(algo, data):
            algo.order(algo.sid(self.sid), 10000)
            algo.order_count += 1
        algo = SetMaxOrderSizeAlgorithm(sid=self.sid + 1,
                                        max_shares=1,
                                        max_notional=1.0,
                                        sim_params=self.sim_params,
                                        env=self.env)
        self.check_algo_succeeds(algo, handle_data)

        # Set the trading control sid to None, then BUY ALL THE THINGS!.
        # Should fail because not specifying a sid makes the trading control
        # apply to all sids.
        def handle_data(algo, data):
            algo.order(algo.sid(self.sid), 10000)
            algo.order_count += 1
        algo = SetMaxOrderSizeAlgorithm(max_shares=1,
                                        max_notional=1.0,
                                        sim_params=self.sim_params,
                                        env=self.env)
        self.check_algo_fails(algo, handle_data, 0)

    def test_set_max_order_count(self):
        tempdir = TempDirectory()
        try:
            env = TradingEnvironment()
            sim_params = factory.create_simulation_parameters(
                num_days=4, env=env, data_frequency="minute")

            env.write_data(equities_data={
                1: {
                    'start_date': sim_params.period_start,
                    'end_date': sim_params.period_end
                }
            })

            data_portal = create_data_portal(
                env,
                tempdir,
                sim_params,
                [1]
            )

            def handle_data(algo, data):
                for i in range(5):
                    algo.order(algo.sid(1), 1)
                    algo.order_count += 1

            algo = SetMaxOrderCountAlgorithm(3, sim_params=sim_params,
                                             env=env)
            with self.assertRaises(TradingControlViolation):
                algo._handle_data = handle_data
                algo.run(data_portal)

            self.assertEqual(algo.order_count, 3)

            # This time, order 5 times twice in a single day. The last order
            # of the second batch should fail.
            def handle_data2(algo, data):
                if algo.minute_count == 0 or algo.minute_count == 100:
                    for i in range(5):
                        algo.order(algo.sid(1), 1)
                        algo.order_count += 1

                algo.minute_count += 1

            algo = SetMaxOrderCountAlgorithm(9, sim_params=sim_params,
                                             env=env)
            with self.assertRaises(TradingControlViolation):
                algo._handle_data = handle_data2
                algo.run(data_portal)

            self.assertEqual(algo.order_count, 9)

            def handle_data3(algo, data):
                if (algo.minute_count % 390) == 0:
                    for i in range(5):
                        algo.order(algo.sid(1), 1)
                        algo.order_count += 1

                algo.minute_count += 1

            # Only 5 orders are placed per day, so this should pass even
            # though in total more than 20 orders are placed.
            algo = SetMaxOrderCountAlgorithm(5, sim_params=sim_params,
                                             env=env)
            algo._handle_data = handle_data3
            algo.run(data_portal)
        finally:
            tempdir.cleanup()

    def test_long_only(self):
        # Sell immediately -> fail immediately.
        def handle_data(algo, data):
            algo.order(algo.sid(self.sid), -1)
            algo.order_count += 1
        algo = SetLongOnlyAlgorithm(sim_params=self.sim_params, env=self.env)
        self.check_algo_fails(algo, handle_data, 0)

        # Buy on even days, sell on odd days.  Never takes a short position, so
        # should succeed.
        def handle_data(algo, data):
            if (algo.order_count % 2) == 0:
                algo.order(algo.sid(self.sid), 1)
            else:
                algo.order(algo.sid(self.sid), -1)
            algo.order_count += 1
        algo = SetLongOnlyAlgorithm(sim_params=self.sim_params, env=self.env)
        self.check_algo_succeeds(algo, handle_data)

        # Buy on first three days, then sell off holdings.  Should succeed.
        def handle_data(algo, data):
            amounts = [1, 1, 1, -3]
            algo.order(algo.sid(self.sid), amounts[algo.order_count])
            algo.order_count += 1
        algo = SetLongOnlyAlgorithm(sim_params=self.sim_params, env=self.env)
        self.check_algo_succeeds(algo, handle_data)

        # Buy on first three days, then sell off holdings plus an extra share.
        # Should fail on the last sale.
        def handle_data(algo, data):
            amounts = [1, 1, 1, -4]
            algo.order(algo.sid(self.sid), amounts[algo.order_count])
            algo.order_count += 1
        algo = SetLongOnlyAlgorithm(sim_params=self.sim_params, env=self.env)
        self.check_algo_fails(algo, handle_data, 3)

    def test_register_post_init(self):

        def initialize(algo):
            algo.initialized = True

        def handle_data(algo, data):
            with self.assertRaises(RegisterTradingControlPostInit):
                algo.set_max_position_size(self.sid, 1, 1)
            with self.assertRaises(RegisterTradingControlPostInit):
                algo.set_max_order_size(self.sid, 1, 1)
            with self.assertRaises(RegisterTradingControlPostInit):
                algo.set_max_order_count(1)
            with self.assertRaises(RegisterTradingControlPostInit):
                algo.set_long_only()

        algo = TradingAlgorithm(initialize=initialize,
                                handle_data=handle_data,
                                sim_params=self.sim_params,
                                env=self.env)
        algo.run(self.data_portal)

    def test_asset_date_bounds(self):
        tempdir = TempDirectory()
        try:
            # Run the algorithm with a sid that ends far in the future
            temp_env = TradingEnvironment()

            data_portal = create_data_portal(
                temp_env,
                tempdir,
                self.sim_params,
                [0]
            )

            metadata = {0: {'start_date': self.sim_params.period_start,
                            'end_date': '2020-01-01'}}

            algo = SetAssetDateBoundsAlgorithm(
                equities_metadata=metadata,
                sim_params=self.sim_params,
                env=temp_env,
            )
            algo.run(data_portal)
        finally:
            tempdir.cleanup()

        # Run the algorithm with a sid that has already ended
        tempdir = TempDirectory()
        try:
            temp_env = TradingEnvironment()

            data_portal = create_data_portal(
                temp_env,
                tempdir,
                self.sim_params,
                [0]
            )
            metadata = {0: {'start_date': '1989-01-01',
                            'end_date': '1990-01-01'}}

            algo = SetAssetDateBoundsAlgorithm(
                    equities_metadata=metadata,
                    sim_params=self.sim_params,
                    env=temp_env,
            )
            with self.assertRaises(TradingControlViolation):
                algo.run(data_portal)
        finally:
            tempdir.cleanup()

        # Run the algorithm with a sid that has not started
        tempdir = TempDirectory()
        try:
            temp_env = TradingEnvironment()
            data_portal = create_data_portal(
                temp_env,
                tempdir,
                self.sim_params,
                [0]
            )

            metadata = {0: {'start_date': '2020-01-01',
                         'end_date': '2021-01-01'}}

            algo = SetAssetDateBoundsAlgorithm(
                    equities_metadata=metadata,
                    sim_params=self.sim_params,
                    env=temp_env,
            )

            with self.assertRaises(TradingControlViolation):
                algo.run(data_portal)

        finally:
            tempdir.cleanup()


class TestAccountControls(TestCase):

    @classmethod
    def setUpClass(cls):
        cls.sidint = 133
        cls.env = TradingEnvironment()
        cls.sim_params = factory.create_simulation_parameters(
            num_days=4, env=cls.env
        )

        cls.env.write_data(equities_data={
            133: {
                'start_date': cls.sim_params.period_start,
                'end_date': cls.sim_params.period_end
            }
        })

        cls.tempdir = TempDirectory()

        trades_by_sid = {
            cls.sidint: factory.create_trade_history(
                cls.sidint,
                [10.0, 10.0, 11.0, 11.0],
                [100, 100, 100, 300],
                timedelta(days=1),
                cls.sim_params,
                cls.env,
            )
        }

        cls.data_portal = create_data_portal_from_trade_history(cls.env,
                                                                cls.tempdir,
                                                                cls.sim_params,
                                                                trades_by_sid)

    @classmethod
    def tearDownClass(cls):
        del cls.env
        cls.tempdir.cleanup()

    def _check_algo(self,
                    algo,
                    handle_data,
                    expected_exc):

        algo._handle_data = handle_data
        with self.assertRaises(expected_exc) if expected_exc else nullctx():
            algo.run(self.data_portal)
        #self.source.rewind()

    def check_algo_succeeds(self, algo, handle_data):
        # Default for order_count assumes one order per handle_data call.
        self._check_algo(algo, handle_data, None)

    def check_algo_fails(self, algo, handle_data):
        self._check_algo(algo,
                         handle_data,
                         AccountControlViolation)

    def test_set_max_leverage(self):

        # Set max leverage to 0 so buying one share fails.
        def handle_data(algo, data):
            algo.order(algo.sid(self.sidint), 1)

        algo = SetMaxLeverageAlgorithm(0, sim_params=self.sim_params,
                                       env=self.env)
        self.check_algo_fails(algo, handle_data)

        # Set max leverage to 1 so buying one share passes
        def handle_data(algo, data):
            algo.order(algo.sid(self.sidint), 1)

        algo = SetMaxLeverageAlgorithm(1,  sim_params=self.sim_params,
                                       env=self.env)
        self.check_algo_succeeds(algo, handle_data)


class TestClosePosAlgo(TestCase):

<<<<<<< HEAD
    @classmethod
    def setUpClass(cls):
        cls.sidint = 1
        cls.env = TradingEnvironment()
        cls.sim_params = factory.create_simulation_parameters(
            num_days=6, env=cls.env
        )

        cls.env.write_data(futures_data={
            1: {
                'start_date': cls.sim_params.period_start,
                'end_date': cls.sim_params.period_end,
                'asset_type': 'future',
                'auto_close_date': cls.sim_params.trading_days[-2]
            }
        })

        cls.tempdir = TempDirectory()

        cls.data_portal = create_data_portal(
            cls.env,
            cls.tempdir,
            cls.sim_params,
            [cls.sidint]
        )

    @classmethod
    def tearDownClass(cls):
        del cls.env
        cls.tempdir.cleanup()

    def test_auto_close_future(self):
        self.algo = TestAlgorithm(sid=self.sidint, amount=1, order_count=1,
                                  commission=PerShare(0),
                                  env=self.env, sim_params=self.sim_params)
=======
    def setUp(self):
        self.env = TradingEnvironment()
        self.days = self.env.trading_days[:4]
        self.panel = pd.Panel({1: pd.DataFrame({
            'price': [1, 1, 2, 4], 'volume': [1e9, 1e9, 1e9, 0],
            'type': [DATASOURCE_TYPE.TRADE,
                     DATASOURCE_TYPE.TRADE,
                     DATASOURCE_TYPE.TRADE,
                     DATASOURCE_TYPE.CLOSE_POSITION]},
            index=self.days)
        })
        self.no_close_panel = pd.Panel({1: pd.DataFrame({
            'price': [1, 1, 2, 4], 'volume': [1e9, 1e9, 1e9, 1e9],
            'type': [DATASOURCE_TYPE.TRADE,
                     DATASOURCE_TYPE.TRADE,
                     DATASOURCE_TYPE.TRADE,
                     DATASOURCE_TYPE.TRADE]},
            index=self.days)
        })

    def test_close_position_equity(self):
        metadata = {1: {'symbol': 'TEST',
                        'asset_type': 'equity',
                        'end_date': self.days[3]}}
        self.env.write_data(equities_data=metadata)
        algo = TestAlgorithm(sid=1, amount=1, order_count=1,
                             commission=PerShare(0),
                             env=self.env)
        data = DataPanelSource(self.panel)

        # Check results
        expected_positions = [0, 1, 1, 0]
        expected_pnl = [0, 0, 1, 2]
        results = algo.run(data)
        self.check_algo_positions(results, expected_positions)
        self.check_algo_pnl(results, expected_pnl)

    def test_close_position_future(self):
        metadata = {1: {'symbol': 'TEST',
                        'asset_type': 'future',
                        }}
        self.env.write_data(futures_data=metadata)
        algo = TestAlgorithm(sid=1, amount=1, order_count=1,
                             commission=PerShare(0),
                             env=self.env)
        data = DataPanelSource(self.panel)

        # Check results
        expected_positions = [0, 1, 1, 0]
        expected_pnl = [0, 0, 1, 2]
        results = algo.run(data)
        self.check_algo_pnl(results, expected_pnl)
        self.check_algo_positions(results, expected_positions)

    def test_auto_close_future(self):
        metadata = {1: {'symbol': 'TEST',
                        'asset_type': 'future',
                        'auto_close_date': self.env.trading_days[4]}}
        self.env.write_data(futures_data=metadata)
        algo = TestAlgorithm(sid=1, amount=1, order_count=1,
                             commission=PerShare(0),
                             env=self.env)
        data = DataPanelSource(self.no_close_panel)
>>>>>>> b1cb177d

        # Check results
        results = self.algo.run(self.data_portal)

        expected_positions = [0, 1, 1, 0]
        self.check_algo_positions(results, expected_positions)

        expected_pnl = [0, 0, 1, 2]
        self.check_algo_pnl(results, expected_pnl)

    def check_algo_pnl(self, results, expected_pnl):
        np.testing.assert_array_almost_equal(results.pnl, expected_pnl)

    def check_algo_positions(self, results, expected_positions):
        for i, amount in enumerate(results.positions):
            if amount:
                actual_position = amount[0]['amount']
            else:
                actual_position = 0

            self.assertEqual(
                actual_position, expected_positions[i],
                "position for day={0} not equal, actual={1}, expected={2}".
                format(i, actual_position, expected_positions[i]))<|MERGE_RESOLUTION|>--- conflicted
+++ resolved
@@ -1594,110 +1594,49 @@
 
 class TestClosePosAlgo(TestCase):
 
-<<<<<<< HEAD
-    @classmethod
-    def setUpClass(cls):
-        cls.sidint = 1
-        cls.env = TradingEnvironment()
-        cls.sim_params = factory.create_simulation_parameters(
-            num_days=6, env=cls.env
-        )
-
-        cls.env.write_data(futures_data={
-            1: {
-                'start_date': cls.sim_params.period_start,
-                'end_date': cls.sim_params.period_end,
-                'asset_type': 'future',
-                'auto_close_date': cls.sim_params.trading_days[-2]
-            }
-        })
-
-        cls.tempdir = TempDirectory()
-
-        cls.data_portal = create_data_portal(
-            cls.env,
-            cls.tempdir,
-            cls.sim_params,
-            [cls.sidint]
-        )
-
-    @classmethod
-    def tearDownClass(cls):
-        del cls.env
-        cls.tempdir.cleanup()
+    def setUp(self):
+        self.tempdir = TempDirectory()
+
+    def tearDown(self):
+        self.tempdir.cleanup()
 
     def test_auto_close_future(self):
-        self.algo = TestAlgorithm(sid=self.sidint, amount=1, order_count=1,
-                                  commission=PerShare(0),
-                                  env=self.env, sim_params=self.sim_params)
-=======
-    def setUp(self):
-        self.env = TradingEnvironment()
-        self.days = self.env.trading_days[:4]
-        self.panel = pd.Panel({1: pd.DataFrame({
-            'price': [1, 1, 2, 4], 'volume': [1e9, 1e9, 1e9, 0],
-            'type': [DATASOURCE_TYPE.TRADE,
-                     DATASOURCE_TYPE.TRADE,
-                     DATASOURCE_TYPE.TRADE,
-                     DATASOURCE_TYPE.CLOSE_POSITION]},
-            index=self.days)
-        })
-        self.no_close_panel = pd.Panel({1: pd.DataFrame({
-            'price': [1, 1, 2, 4], 'volume': [1e9, 1e9, 1e9, 1e9],
-            'type': [DATASOURCE_TYPE.TRADE,
-                     DATASOURCE_TYPE.TRADE,
-                     DATASOURCE_TYPE.TRADE,
-                     DATASOURCE_TYPE.TRADE]},
-            index=self.days)
-        })
-
-    def test_close_position_equity(self):
+        sidint = 1
+        env = TradingEnvironment()
+
+        sim_params = factory.create_simulation_parameters(
+            num_days=4, env=env
+        )
+
+        trades_by_sid = {}
+        trades_by_sid[sidint] = factory.create_trade_history(
+            sidint,
+            [1, 1, 2, 4],
+            [1e9, 1e9, 1e9, 1e9],
+            timedelta(days=1),
+            sim_params,
+            env
+        )
+
+        day_after_ix = env.trading_days.searchsorted(
+            sim_params.trading_days[-1]) + 1
+        auto_close_date = env.trading_days[day_after_ix]
         metadata = {1: {'symbol': 'TEST',
-                        'asset_type': 'equity',
-                        'end_date': self.days[3]}}
-        self.env.write_data(equities_data=metadata)
+                        'asset_type': 'future',
+                        'auto_close_date': auto_close_date}}
+
+        env.write_data(futures_data=metadata)
         algo = TestAlgorithm(sid=1, amount=1, order_count=1,
                              commission=PerShare(0),
-                             env=self.env)
-        data = DataPanelSource(self.panel)
+                             sim_params=sim_params,
+                             env=env)
+        data_portal = create_data_portal_from_trade_history(env,
+                                                            self.tempdir,
+                                                            sim_params,
+                                                            trades_by_sid)
 
         # Check results
-        expected_positions = [0, 1, 1, 0]
-        expected_pnl = [0, 0, 1, 2]
-        results = algo.run(data)
-        self.check_algo_positions(results, expected_positions)
-        self.check_algo_pnl(results, expected_pnl)
-
-    def test_close_position_future(self):
-        metadata = {1: {'symbol': 'TEST',
-                        'asset_type': 'future',
-                        }}
-        self.env.write_data(futures_data=metadata)
-        algo = TestAlgorithm(sid=1, amount=1, order_count=1,
-                             commission=PerShare(0),
-                             env=self.env)
-        data = DataPanelSource(self.panel)
-
-        # Check results
-        expected_positions = [0, 1, 1, 0]
-        expected_pnl = [0, 0, 1, 2]
-        results = algo.run(data)
-        self.check_algo_pnl(results, expected_pnl)
-        self.check_algo_positions(results, expected_positions)
-
-    def test_auto_close_future(self):
-        metadata = {1: {'symbol': 'TEST',
-                        'asset_type': 'future',
-                        'auto_close_date': self.env.trading_days[4]}}
-        self.env.write_data(futures_data=metadata)
-        algo = TestAlgorithm(sid=1, amount=1, order_count=1,
-                             commission=PerShare(0),
-                             env=self.env)
-        data = DataPanelSource(self.no_close_panel)
->>>>>>> b1cb177d
-
-        # Check results
-        results = self.algo.run(self.data_portal)
+        results = algo.run(data_portal)
 
         expected_positions = [0, 1, 1, 0]
         self.check_algo_positions(results, expected_positions)
