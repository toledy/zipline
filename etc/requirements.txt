--- conflicted
+++ resolved
@@ -44,11 +44,7 @@
 numexpr==2.4.3
 
 # On disk storage format for pipeline data.
-<<<<<<< HEAD
-bcolz==0.12.0
-=======
 bcolz==0.12.1
->>>>>>> 214b3b65
 
 # Command line interface helper
 click==4.0.0
